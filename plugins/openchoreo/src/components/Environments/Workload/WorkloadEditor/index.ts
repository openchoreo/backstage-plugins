--- conflicted
+++ resolved
@@ -1,10 +1,4 @@
 export { WorkloadEditor } from './WorkloadEditor';
-<<<<<<< HEAD
-export { ContainerSection } from './ContainerSection';
-export { EndpointSection } from './EndpointSection';
-export { ConnectionSection } from './ConnectionSection';
-=======
->>>>>>> d0924a04
 export { ContainerContent } from './ContainerContent';
 export { EndpointContent } from './EndpointContent';
 export { ConnectionContent } from './ConnectionContent';